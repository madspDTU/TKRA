--- conflicted
+++ resolved
@@ -413,7 +413,7 @@
 					} catch (IOException e) {
 						e.printStackTrace();
 					}
-						od.R.clear();
+					od.R.clear();
 				}
 			}
 		}
@@ -692,7 +692,7 @@
 				unvisited = new boolean[numNodes];
 				Arrays.fill(unvisited, true);
 				unvisited[u - 1] = false; // Origin node starts out as visited
-				
+
 				minos(od, u, currentPath, lengthOfCurrentPath, unvisited, maximumToleratedPathCostFromOtoD);
 
 				if(useLocalStorage){
@@ -1039,7 +1039,6 @@
 							localConstraintViolated = true;
 						}
 					}
-<<<<<<< HEAD
 				} else {
 					localConstraintViolated = true;
 				}
@@ -1047,10 +1046,7 @@
 					continue;
 				}
 
-=======
-				} else return;  
-				
->>>>>>> ea0f5e3e
+
 				double lengthOfNewCurrentPath = lengthOfCurrentPath + edgesNodePair.get(u).get(v).getGenCost();
 
 				int[] newCurrentPath = new int[currentPath.length + 1];
@@ -1597,10 +1593,10 @@
 		System.out.println("Network successfully read.");
 	}
 
-	
-
-	
-	
+
+
+
+
 	/**
 	 * 
 	 */
